--- conflicted
+++ resolved
@@ -46,11 +46,8 @@
     kIncompleteGameplayApiError,    /**< Gameplay API not fully implemented. */
     kGameInitFailureError,          /**< Game initialization failed. */
     kUseBeforeInitializationError,  /**< Module used before initialization. */
-<<<<<<< HEAD
     kMpiError,                      /**< Error in MPI function. */
-=======
     kHeadlessError,                 /**< Headless command parsing error. */
->>>>>>> 1138e68f
     kRuntimeError,                  /**< Generic runtime error. */
 };
 
