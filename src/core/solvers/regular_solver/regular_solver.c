/**
 * @file regular_solver.c
 * @author Robert Shi (robertyishi@berkeley.edu)
 *         GamesCrafters Research Group, UC Berkeley
 *         Supervised by Dan Garcia <ddgarcia@cs.berkeley.edu>
 * @brief Implementation of the Regular Solver.
 *
 * @details The Regular Solver is implemented as a single-tier special case of
 * the Tier Solver, which is why the Tier Solver Worker Module is used in this
 * file.
 * @version 1.5.0
 * @date 2024-09-07
 *
 * @copyright This file is part of GAMESMAN, The Finite, Two-person
 * Perfect-Information Game Generator released under the GPL:
 *
 * This program is free software: you can redistribute it and/or modify it under
 * the terms of the GNU General Public License as published by the Free Software
 * Foundation, either version 3 of the License, or (at your option) any later
 * version.
 *
 * This program is distributed in the hope that it will be useful, but WITHOUT
 * ANY WARRANTY; without even the implied warranty of MERCHANTABILITY or FITNESS
 * FOR A PARTICULAR PURPOSE.  See the GNU General Public License for more
 * details.
 *
 * You should have received a copy of the GNU General Public License along with
 * this program.  If not, see <http://www.gnu.org/licenses/>.
 */

#include "core/solvers/regular_solver/regular_solver.h"

#include <assert.h>   // assert
#include <stdbool.h>  // bool, true, false
#include <stddef.h>   // NULL
#include <stdint.h>   // int64_t
#include <stdio.h>    // fprintf, stderr
#include <stdlib.h>   // malloc, free
#include <string.h>   // memset

#include "core/analysis/stat_manager.h"
#include "core/constants.h"
#include "core/db/arraydb/arraydb.h"
#include "core/db/db_manager.h"
#include "core/db/naivedb/naivedb.h"
#include "core/misc.h"
#include "core/solvers/tier_solver/tier_analyzer.h"
#include "core/solvers/tier_solver/tier_solver.h"
#include "core/solvers/tier_solver/tier_worker.h"
#include "core/types/gamesman_types.h"

// Solver API functions.

static int RegularSolverInit(ReadOnlyString game_name, int variant,
                             const void *solver_api, ReadOnlyString data_path);
static int RegularSolverFinalize(void);

static int RegularSolverTest(long seed);
static ReadOnlyString RegularSolverExplainTestError(int error);

static int RegularSolverSolve(void *aux);
static int RegularSolverAnalyze(void *aux);
static int RegularSolverGetStatus(void);
static const SolverConfig *RegularSolverGetCurrentConfig(void);
static int RegularSolverSetOption(int option, int selection);
static Value RegularSolverGetValue(TierPosition tier_position);
static int RegularSolverGetRemoteness(TierPosition tier_position);

/** @brief Regular Solver definition. */
const Solver kRegularSolver = {
    .name = "Regular Solver",
    .supports_mpi = 0,

    .Init = &RegularSolverInit,
    .Finalize = &RegularSolverFinalize,

    .Test = &RegularSolverTest,
    .ExplainTestError = &RegularSolverExplainTestError,

    .Solve = &RegularSolverSolve,
    .Analyze = &RegularSolverAnalyze,
    .GetStatus = &RegularSolverGetStatus,

    .GetCurrentConfig = &RegularSolverGetCurrentConfig,
    .SetOption = &RegularSolverSetOption,

    .GetValue = &RegularSolverGetValue,
    .GetRemoteness = &RegularSolverGetRemoteness,
};

static ConstantReadOnlyString kChoices[] = {"On", "Off"};
static const SolverOption kPositionSymmetryRemoval = {
    .name = "Position Symmetry Removal",
    .num_choices = 2,
    .choices = kChoices,
};

static const SolverOption kUseRetrograde = {
    .name = "Use Retrograde Analysis",
    .num_choices = 2,
    .choices = kChoices,
};

// Size of each uncompressed XZ block for ArrayDb compression. Smaller block
// sizes allows faster read of random tier positions at the cost of lower
// compression ratio.
static const int64_t kArrayDbBlockSize = 1 << 20;  // 1 MiB.

// Number of ArrayDb records in each uncompressed XZ block. This should be
// treated as a constant, although its value is calculated at runtime.
static int64_t kArrayDbRecordsPerBlock;

// Copy of the original RegularSolverApi object.
static RegularSolverApi original_api;

// Backup of the default API functions. If the user decides to turn off some
// settings and then turn them back on, those functions will be read from this
// object.
static TierSolverApi default_api;

// The API currently being used.
static TierSolverApi current_api;

// Solver settings for external use
static SolverConfig current_config;
static int num_options;
#define NUM_OPTIONS_MAX 3  // At most 2 options and 1 zero-terminator.
static SolverOption current_options[NUM_OPTIONS_MAX];
static int current_selections[NUM_OPTIONS_MAX];
#undef NUM_OPTIONS_MAX

static ReadOnlyString current_game_name;
static int current_variant_id = kIllegalVariantIndex;

// Helper Functions

static bool RequiredApiFunctionsImplemented(const RegularSolverApi *api);
static bool PositionSymmetryRemovalImplemented(const RegularSolverApi *api);
static bool RetrogradeAnalysisImplemented(const RegularSolverApi *api);

static void ConvertApi(const RegularSolverApi *regular, TierSolverApi *tier);

static void TogglePositionSymmetryRemoval(bool on);
static void ToggleRetrogradeAnalysis(bool on);

static bool SetCurrentApi(const RegularSolverApi *api);

// Converted Tier Solver API Variables and Functions

static Tier GetInitialTier(void);
static Position TierGetInitialPosition(void);

static int64_t GetTierSize(Tier tier);
static MoveArray TierGenerateMoves(TierPosition tier_position);
static Value TierPrimitive(TierPosition tier_position);
static TierPosition TierDoMove(TierPosition tier_position, Move move);
static bool TierIsLegalPosition(TierPosition tier_position);
static Position TierGetCanonicalPosition(TierPosition tier_position);
static int TierGetNumberOfCanonicalChildPositions(TierPosition tier_position);
static TierPositionArray TierGetCanonicalChildPositions(
    TierPosition tier_position);
static PositionArray TierGetCanonicalParentPositions(TierPosition tier_position,
                                                     Tier parent_tier);
static TierArray GetChildTiers(Tier tier);
static Tier GetCanonicalTier(Tier tier);

// Default API Functions.

static Position DefaultGetCanonicalPosition(TierPosition tier_position);
static int DefaultGetNumberOfCanonicalChildPositions(
    TierPosition tier_position);
static TierPositionArray DefaultGetCanonicalChildPositions(
    TierPosition tier_position);
static Position DefaultGetPositionInSymmetricTier(TierPosition tier_position,
                                                  Tier symmetric);

static int DefaultGetTierName(Tier tier,
                              char name[static kDbFileNameLengthMax + 1]);

// -----------------------------------------------------------------------------

static int RegularSolverInit(ReadOnlyString game_name, int variant,
                             const void *solver_api, ReadOnlyString data_path) {
    kArrayDbRecordsPerBlock = kArrayDbBlockSize / kArrayDbRecordSize;
    int ret = -1;
    bool success = SetCurrentApi((const RegularSolverApi *)solver_api);
    if (!success) goto _bailout;

    ret = DbManagerInitDb(&kArrayDb, false, game_name, variant, data_path,
                          &DefaultGetTierName, NULL);
    if (ret != 0) goto _bailout;

    ret = StatManagerInit(game_name, variant, data_path);
    if (ret != 0) goto _bailout;

    // Success.
    current_game_name = game_name;
    current_variant_id = variant;
    ret = 0;

_bailout:
    if (ret != 0) {
        DbManagerFinalizeDb();
        StatManagerFinalize();
        RegularSolverFinalize();
    }
    return ret;
}

static int RegularSolverFinalize(void) {
    memset(&original_api, 0, sizeof(original_api));
    memset(&default_api, 0, sizeof(default_api));
    memset(&current_api, 0, sizeof(current_api));
    memset(&current_config, 0, sizeof(current_config));
    memset(&current_options, 0, sizeof(current_options));
    memset(&current_selections, 0, sizeof(current_selections));
    current_game_name = NULL;
    current_variant_id = kIllegalVariantIndex;
    num_options = 0;

    return kNoError;
}

static int RegularSolverTest(long seed) {
    TierWorkerInit(&current_api, kArrayDbRecordsPerBlock);
    TierArray empty;
    TierArrayInit(&empty);
    printf("Enter the maximum number of positions to test [Default: 1000000]: ");
    char input[kInt64Base10StringLengthMax + 1];
    int64_t test_size = 1000000;
    if (fgets(input, sizeof(input), stdin) != NULL) {
        // Check if the user pressed Enter without entering a number
        if (input[0] != '\n') {
            test_size = strtoll(input, NULL, 10);
            if (test_size < 0) {
                printf("Invalid input. Using default test size [1000000]\n");
                test_size = 1000000;
            }
        }
    }
    int ret = TierWorkerTest(kDefaultTier, &empty, seed, test_size);
    TierArrayDestroy(&empty);

    return ret;
}

enum RegularSolverTestErrors {
    /** No error. */
    kRegularSolverTestNoError = kTierSolverTestNoError,
    /** Test failed due to a prior error. */
    kRegularSolverTestDependencyError = kTierSolverTestDependencyError,
    /** Illegal child position detected. */
    kRegularSolverTestIllegalChildError = kTierSolverTestIllegalChildError,
    /** One of the canonical child positions of a legal canonical position was
       found not to have that legal position as its parent. */
    kRegularSolverTestChildParentMismatchError =
        kTierSolverTestChildParentMismatchError,
    /** One of the canonical parent positions of a legal canonical position was
       found not to have that legal position as its child. */
    kRegularSolverTestParentChildMismatchError =
        kTierSolverTestParentChildMismatchError,
};

static ReadOnlyString RegularSolverExplainTestError(int error) {
    switch (error) {
        case kRegularSolverTestNoError:
            return "no error";
        case kRegularSolverTestDependencyError:
            return "another error occurred before the test begins";
        case kRegularSolverTestIllegalChildError:
            return "an illegal position was found to be a child position of "
                   "some legal position";
        case kRegularSolverTestChildParentMismatchError:
            return "one of the canonical child positions of a legal canonical "
                   "position was found not to have that legal position as its "
                   "parent";
        case kRegularSolverTestParentChildMismatchError:
            return "one of the canonical parent positions of a legal canonical "
                   "position was found not to have that legal position as its "
                   "child";
    }

    return "unknown error, which usually indicates a bug in the regular "
           "solver's test code";
}

static int RegularSolverSolve(void *aux) {
    RegularSolverSolveOptions default_options = {
        .force = false,
        .verbose = 1,
        .memlimit = 0,  // Use default memory limit.
    };
    const RegularSolverSolveOptions *options =
        (const RegularSolverSolveOptions *)aux;
    if (options == NULL) options = &default_options;
    TierWorkerInit(&current_api, kArrayDbRecordsPerBlock, options->memlimit);
    int error = TierWorkerSolve(kTierWorkerSolveMethodValueIteration,
                                kDefaultTier, options->force, false, NULL);
    if (error != kNoError) {
        fprintf(stderr, "RegularSolverSolve: solve failed with code %d\n",
                error);
        return error;
    }

    error = DbManagerSetGameSolved();
    if (error != kNoError) {
        fprintf(stderr,
                "RegularSolverSolve: DB manager failed to set current game as "
                "solved (code %d)\n",
                error);
    }

    return error;
}

static int RegularSolverAnalyze(void *aux) {
    static const RegularSolverAnalyzeOptions kDefaultAnalyzeOptions = {
        .force = false,
        .verbose = 1,
    };

    Analysis *analysis = (Analysis *)malloc(sizeof(Analysis));
    if (analysis == NULL) return kMallocFailureError;
    AnalysisInit(analysis);

    TierAnalyzerInit(&current_api);
    const RegularSolverAnalyzeOptions *options =
        (const RegularSolverAnalyzeOptions *)aux;
    if (options == NULL) options = &kDefaultAnalyzeOptions;
    int error = TierAnalyzerAnalyze(analysis, kDefaultTier, options->force);
    TierAnalyzerFinalize();
    if (error == 0 && options->verbose > 0) {
        printf("\n--- Game analyzed ---\n");
        AnalysisPrintEverything(stdout, analysis);
    } else {
        fprintf(stderr, "RegularSolverAnalyze: failed with code %d\n", error);
    }

    free(analysis);
    return error;
}

static int RegularSolverGetStatus(void) {
    return DbManagerTierStatus(kDefaultTier);
}

static const SolverConfig *RegularSolverGetCurrentConfig(void) {
    return &current_config;
}

static int RegularSolverSetOption(int option, int selection) {
    if (option >= num_options) {
        fprintf(stderr,
                "RegularSolverSetOption: (BUG) option index out of bounds. "
                "Aborting...\n");
        return kIllegalSolverOptionError;
    }
    if (selection < 0 || selection > 1) {
        fprintf(stderr,
                "RegularSolverSetOption: (BUG) selection index out of bounds. "
                "Aborting...\n");
        return kIllegalSolverOptionError;
    }

    current_selections[option] = selection;
    if (strncmp(current_options[option].name, "Position Symmetry Removal",
                kSolverOptionNameLengthMax) == 0) {
        TogglePositionSymmetryRemoval(!selection);
    } else {
        ToggleRetrogradeAnalysis(!selection);
    }
    return kNoError;
}

static Value RegularSolverGetValue(TierPosition tier_position) {
    TierPosition canonical = {
        .tier = kDefaultTier,
        .position = current_api.GetCanonicalPosition(tier_position),
    };
    DbProbe probe;
    int error = DbManagerProbeInit(&probe);
    if (error != 0) {
        NotReached(
            "RegularSolverGetRemoteness: failed to initialize DbProbe, most "
            "likely ran out of memory");
    }
    Value ret = DbManagerProbeValue(&probe, canonical);
    DbManagerProbeDestroy(&probe);
    return ret;
}

static int RegularSolverGetRemoteness(TierPosition tier_position) {
    TierPosition canonical = {
        .tier = kDefaultTier,
        .position = current_api.GetCanonicalPosition(tier_position),
    };
    DbProbe probe;
    int error = DbManagerProbeInit(&probe);
    if (error != 0) {
        NotReached(
            "RegularSolverGetRemoteness: failed to initialize DbProbe, most "
            "likely ran out of memory");
    }
    int ret = DbManagerProbeRemoteness(&probe, canonical);
    DbManagerProbeDestroy(&probe);
    return ret;
}

// -----------------------------------------------------------------------------

static bool RequiredApiFunctionsImplemented(const RegularSolverApi *api) {
    if (api->GetNumPositions == NULL) return false;
    if (api->GetNumPositions() < 0) return false;
    if (api->GetInitialPosition == NULL) return false;
    if (api->GetInitialPosition() < 0) return false;

    if (api->GenerateMoves == NULL) return false;
    if (api->Primitive == NULL) return false;
    if (api->DoMove == NULL) return false;
    if (api->IsLegalPosition == NULL) return false;

    return true;
}

static bool PositionSymmetryRemovalImplemented(const RegularSolverApi *api) {
    return (api->GetCanonicalPosition != NULL);
}

static bool RetrogradeAnalysisImplemented(const RegularSolverApi *api) {
    return (api->GetCanonicalParentPositions != NULL);
}

static void ConvertApi(const RegularSolverApi *regular, TierSolverApi *tier) {
    tier->GetInitialTier = &GetInitialTier;
    tier->GetInitialPosition = &TierGetInitialPosition;

    tier->GetTierSize = &GetTierSize;
    tier->GenerateMoves = &TierGenerateMoves;
    tier->Primitive = &TierPrimitive;
    tier->DoMove = &TierDoMove;
    tier->IsLegalPosition = &TierIsLegalPosition;

    if (PositionSymmetryRemovalImplemented(regular)) {
        tier->GetCanonicalPosition = &TierGetCanonicalPosition;
        current_options[num_options++] = kPositionSymmetryRemoval;
    } else {
        tier->GetCanonicalPosition = &DefaultGetCanonicalPosition;
    }

    if (RetrogradeAnalysisImplemented(regular)) {
        tier->GetCanonicalParentPositions = &TierGetCanonicalParentPositions;
        current_options[num_options++] = kUseRetrograde;
    } else {
        tier->GetCanonicalParentPositions = NULL;
    }

    if (regular->GetNumberOfCanonicalChildPositions != NULL) {
        tier->GetNumberOfCanonicalChildPositions =
            &TierGetNumberOfCanonicalChildPositions;
    } else {
        tier->GetNumberOfCanonicalChildPositions =
            &DefaultGetNumberOfCanonicalChildPositions;
    }

    if (regular->GetCanonicalChildPositions != NULL) {
        tier->GetCanonicalChildPositions = &TierGetCanonicalChildPositions;
    } else {
        tier->GetCanonicalChildPositions = &DefaultGetCanonicalChildPositions;
    }

    tier->GetPositionInSymmetricTier = &DefaultGetPositionInSymmetricTier;
    tier->GetChildTiers = &GetChildTiers;
    tier->GetCanonicalTier = &GetCanonicalTier;
}

static void TogglePositionSymmetryRemoval(bool on) {
    if (on) {
        // This function should not be used to turn on Position Symmetry Removal
        // if it's not an option.
        assert(default_api.GetCanonicalPosition != NULL);
        current_api.GetCanonicalPosition = default_api.GetCanonicalPosition;
    } else {
        current_api.GetCanonicalPosition = &DefaultGetCanonicalPosition;
    }
}

static void ToggleRetrogradeAnalysis(bool on) {
    if (on) {
        // This function should not be used to turn on Retrograde Analysis
        // if it's not an option.
        assert(default_api.GetCanonicalParentPositions != NULL);
        current_api.GetCanonicalParentPositions =
            default_api.GetCanonicalParentPositions;
    } else {
        current_api.GetCanonicalParentPositions = NULL;
    }
}

static bool SetCurrentApi(const RegularSolverApi *api) {
    if (!RequiredApiFunctionsImplemented(api)) return false;
    ConvertApi(api, &default_api);
    memcpy(&original_api, api, sizeof(original_api));
    memcpy(&current_api, &default_api, sizeof(current_api));
    return true;
}

// Converted API Functions

static Tier GetInitialTier(void) { return kDefaultTier; }

static Position TierGetInitialPosition(void) {
    return original_api.GetInitialPosition();
}

static int64_t GetTierSize(Tier tier) {
    (void)tier;  // Unused;
    return original_api.GetNumPositions();
}

static MoveArray TierGenerateMoves(TierPosition tier_position) {
    return original_api.GenerateMoves(tier_position.position);
}

static Value TierPrimitive(TierPosition tier_position) {
    return original_api.Primitive(tier_position.position);
}

static TierPosition TierDoMove(TierPosition tier_position, Move move) {
    TierPosition ret = {.tier = kDefaultTier};
    ret.position = original_api.DoMove(tier_position.position, move);
    return ret;
}

static bool TierIsLegalPosition(TierPosition tier_position) {
    return original_api.IsLegalPosition(tier_position.position);
}

static Position TierGetCanonicalPosition(TierPosition tier_position) {
    return original_api.GetCanonicalPosition(tier_position.position);
}

static int TierGetNumberOfCanonicalChildPositions(TierPosition tier_position) {
    return original_api.GetNumberOfCanonicalChildPositions(
        tier_position.position);
}

static TierPositionArray TierGetCanonicalChildPositions(
    TierPosition tier_position) {
    //
    PositionArray children =
        original_api.GetCanonicalChildPositions(tier_position.position);
    TierPositionArray ret;
    TierPositionArrayInit(&ret);

    for (int64_t i = 0; i < children.size; ++i) {
        TierPosition this_child = {
            .tier = kDefaultTier,
            .position = children.array[i],
        };
        TierPositionArrayAppend(&ret, this_child);
    }
    PositionArrayDestroy(&children);
    return ret;
}

static PositionArray TierGetCanonicalParentPositions(TierPosition tier_position,
                                                     Tier parent_tier) {
    (void)parent_tier;  // Unused;
    return original_api.GetCanonicalParentPositions(tier_position.position);
}

static TierArray GetChildTiers(Tier tier) {
    (void)tier;  // Unused;
    TierArray ret;
    Int64ArrayInit(&ret);
    return ret;
}

static Tier GetCanonicalTier(Tier tier) { return tier; }

// Default API Functions

static Position DefaultGetCanonicalPosition(TierPosition tier_position) {
    return tier_position.position;
}

static int DefaultGetNumberOfCanonicalChildPositions(
    TierPosition tier_position) {
    //
    TierPositionHashSet children;
    TierPositionHashSetInit(&children, 0.5);

    MoveArray moves = current_api.GenerateMoves(tier_position);
    for (int64_t i = 0; i < moves.size; ++i) {
        TierPosition child = current_api.DoMove(tier_position, moves.array[i]);
        child.position = current_api.GetCanonicalPosition(child);
        if (!TierPositionHashSetContains(&children, child)) {
            TierPositionHashSetAdd(&children, child);
        }
    }
    MoveArrayDestroy(&moves);
    int num_children = (int)children.size;
    TierPositionHashSetDestroy(&children);
    return num_children;
}

static TierPositionArray DefaultGetCanonicalChildPositions(
    TierPosition tier_position) {
    //
    TierPositionHashSet deduplication_set;
    TierPositionHashSetInit(&deduplication_set, 0.5);

    TierPositionArray children;
    TierPositionArrayInit(&children);

    MoveArray moves = current_api.GenerateMoves(tier_position);
    for (int64_t i = 0; i < moves.size; ++i) {
        TierPosition child = current_api.DoMove(tier_position, moves.array[i]);
        child.position = current_api.GetCanonicalPosition(child);
        if (!TierPositionHashSetContains(&deduplication_set, child)) {
            TierPositionHashSetAdd(&deduplication_set, child);
            TierPositionArrayAppend(&children, child);
        }
    }

    MoveArrayDestroy(&moves);
    TierPositionHashSetDestroy(&deduplication_set);
    return children;
}

<<<<<<< HEAD
static Position DefaultGetPositionInSymmetricTier(TierPosition tier_position,
                                                  Tier symmetric) {
    (void)symmetric;  // Unused.
    return tier_position.position;
}

static int DefaultGetTierName(char *dest, Tier tier) {
=======
static int DefaultGetTierName(Tier tier,
                              char name[static kDbFileNameLengthMax + 1]) {
>>>>>>> 6096ddc7
    // Since we only have one tier, we format it's name as
    // "<game_name>_<variant_id>".
    (void)tier;  // Unused.
    return sprintf(name, "%s_%d", current_game_name, current_variant_id);
}<|MERGE_RESOLUTION|>--- conflicted
+++ resolved
@@ -628,18 +628,14 @@
     return children;
 }
 
-<<<<<<< HEAD
 static Position DefaultGetPositionInSymmetricTier(TierPosition tier_position,
                                                   Tier symmetric) {
     (void)symmetric;  // Unused.
     return tier_position.position;
 }
 
-static int DefaultGetTierName(char *dest, Tier tier) {
-=======
 static int DefaultGetTierName(Tier tier,
                               char name[static kDbFileNameLengthMax + 1]) {
->>>>>>> 6096ddc7
     // Since we only have one tier, we format it's name as
     // "<game_name>_<variant_id>".
     (void)tier;  // Unused.
