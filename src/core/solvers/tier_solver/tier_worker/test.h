/**
 * @file test.h
 * @author Robert Shi (robertyishi@berkeley.edu)
 *         GamesCrafters Research Group, UC Berkeley
 *         Supervised by Dan Garcia <ddgarcia@cs.berkeley.edu>
 * @brief Tier worker testing module.
 * @version 1.1.0
 * @date 2024-09-13
 *
 * @copyright This file is part of GAMESMAN, The Finite, Two-person
 * Perfect-Information Game Generator released under the GPL:
 *
 * This program is free software: you can redistribute it and/or modify it under
 * the terms of the GNU General Public License as published by the Free Software
 * Foundation, either version 3 of the License, or (at your option) any later
 * version.
 *
 * This program is distributed in the hope that it will be useful, but WITHOUT
 * ANY WARRANTY; without even the implied warranty of MERCHANTABILITY or FITNESS
 * FOR A PARTICULAR PURPOSE.  See the GNU General Public License for more
 * details.
 *
 * You should have received a copy of the GNU General Public License along with
 * this program.  If not, see <http://www.gnu.org/licenses/>.
 */

#ifndef GAMESMANONE_CORE_SOLVERS_TIER_SOLVER_TIER_WORKER_TEST_H_
#define GAMESMANONE_CORE_SOLVERS_TIER_SOLVER_TIER_WORKER_TEST_H_

#include "core/solvers/tier_solver/tier_solver.h"
#include "core/types/gamesman_types.h"

/**
 * @brief Tests the implementation of the \p api functions for positions in the
 * given \p tier.
 *
 * @param api Game-specific tier solver API functions.
 * @param tier Tier to test.
 * @param parent_tiers Parent tiers of \p tier.
 * @param seed Seed for internal pseudorandom number generator.
<<<<<<< HEAD
 * @param test_size Maximum number of positions to test in the given \p tier.
=======
>>>>>>> 6096ddc7
 * @return One of the values in the \c TierSolverTestErrors enum. See
 * \c tier_solver.h for details.
 */
int TierWorkerTestInternal(const TierSolverApi *api, Tier tier,
                           const TierArray *parent_tiers, long seed,
                           int64_t test_size);

#endif  // GAMESMANONE_CORE_SOLVERS_TIER_SOLVER_TIER_WORKER_TEST_H_<|MERGE_RESOLUTION|>--- conflicted
+++ resolved
@@ -38,10 +38,7 @@
  * @param tier Tier to test.
  * @param parent_tiers Parent tiers of \p tier.
  * @param seed Seed for internal pseudorandom number generator.
-<<<<<<< HEAD
  * @param test_size Maximum number of positions to test in the given \p tier.
-=======
->>>>>>> 6096ddc7
  * @return One of the values in the \c TierSolverTestErrors enum. See
  * \c tier_solver.h for details.
  */
