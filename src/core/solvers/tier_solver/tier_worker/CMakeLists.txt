--- conflicted
+++ resolved
@@ -1,23 +1,17 @@
 set(HEADERS
     ${CMAKE_CURRENT_SOURCE_DIR}/bi.h
-<<<<<<< HEAD
     ${CMAKE_CURRENT_SOURCE_DIR}/it.h
-=======
     ${CMAKE_CURRENT_SOURCE_DIR}/frontier.h
     ${CMAKE_CURRENT_SOURCE_DIR}/reverse_graph.h
->>>>>>> 9d59fafc
     ${CMAKE_CURRENT_SOURCE_DIR}/test.h
     ${CMAKE_CURRENT_SOURCE_DIR}/vi.h
 )
 
 set(SOURCES
     ${CMAKE_CURRENT_SOURCE_DIR}/bi.c
-<<<<<<< HEAD
     ${CMAKE_CURRENT_SOURCE_DIR}/it.c
-=======
     ${CMAKE_CURRENT_SOURCE_DIR}/frontier.c
     ${CMAKE_CURRENT_SOURCE_DIR}/reverse_graph.c
->>>>>>> 9d59fafc
     ${CMAKE_CURRENT_SOURCE_DIR}/test.c
     ${CMAKE_CURRENT_SOURCE_DIR}/vi.c
 )
