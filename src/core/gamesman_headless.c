/**
 * @file gamesman_headless.c
 * @author Robert Shi (robertyishi@berkeley.edu)
 *         GamesCrafters Research Group, UC Berkeley
 *         Supervised by Dan Garcia <ddgarcia@cs.berkeley.edu>
 * @brief Implementation of GAMESMAN headless mode.
 * @version 1.1.1
 * @date 2024-02-02
 *
 * @copyright This file is part of GAMESMAN, The Finite, Two-person
 * Perfect-Information Game Generator released under the GPL:
 *
 * This program is free software: you can redistribute it and/or modify it under
 * the terms of the GNU General Public License as published by the Free Software
 * Foundation, either version 3 of the License, or (at your option) any later
 * version.
 *
 * This program is distributed in the hope that it will be useful, but WITHOUT
 * ANY WARRANTY; without even the implied warranty of MERCHANTABILITY or FITNESS
 * FOR A PARTICULAR PURPOSE.  See the GNU General Public License for more
 * details.
 *
 * You should have received a copy of the GNU General Public License along with
 * this program.  If not, see <http://www.gnu.org/licenses/>.
 */

#include "core/gamesman_headless.h"

#include <stdbool.h>  // bool
#include <stdlib.h>   // atoi
#ifdef USE_MPI
#include <mpi.h>
#endif  // USE_MPI

#include "core/headless/hanalyze.h"
#include "core/headless/hparser.h"
#include "core/headless/hquery.h"
#include "core/headless/hsolve.h"
#include "core/headless/hutils.h"
#include "core/misc.h"
#include "core/types/gamesman_types.h"

int GamesmanHeadlessMain(int argc, char **argv) {
<<<<<<< HEAD
#ifdef USE_MPI
    SafeMpiInit(&argc, &argv);
#endif  // USE_MPI
    ArgpArguments arguments = HeadlessParseArguments(argc, argv);
=======
    HeadlessArguments arguments = HeadlessParseArguments(argc, argv);
>>>>>>> 1138e68f
    char *game = arguments.game;
    char *data_path = arguments.data_path;
    bool force = arguments.force;
    char *position = arguments.position;
    int verbose = HeadlessGetVerbosity(arguments.verbose, arguments.quiet);
    int variant_id =
        arguments.variant_id != NULL ? atoi(arguments.variant_id) : -1;

    int error = HeadlessRedirectOutput(arguments.output);
    if (error != 0) return error;

    switch (arguments.action) {
        case kHeadlessSolve:
            error = HeadlessSolve(game, variant_id, data_path, force, verbose);
            break;
        case kHeadlessAnalyze:
            error = HeadlessAnalyze(game, variant_id, data_path, force, verbose);
            break;
        case kHeadlessQuery:
            error = HeadlessQuery(game, variant_id, data_path, position);
            break;
        case kHeadlessGetStart:
            error = HeadlessGetStart(game, variant_id);
            break;
        case kHeadlessGetRandom:
            error = HeadlessGetRandom(game, variant_id);
            break;
        default:
            fprintf(stderr, "GamesmanHeadlessMain: unknown action\n");
            error = kNotReachedError;
    }
#ifdef USE_MPI
    SafeMpiFinalize();
#endif  // USE_MPI

    return error;
}<|MERGE_RESOLUTION|>--- conflicted
+++ resolved
@@ -41,14 +41,10 @@
 #include "core/types/gamesman_types.h"
 
 int GamesmanHeadlessMain(int argc, char **argv) {
-<<<<<<< HEAD
 #ifdef USE_MPI
     SafeMpiInit(&argc, &argv);
 #endif  // USE_MPI
     ArgpArguments arguments = HeadlessParseArguments(argc, argv);
-=======
-    HeadlessArguments arguments = HeadlessParseArguments(argc, argv);
->>>>>>> 1138e68f
     char *game = arguments.game;
     char *data_path = arguments.data_path;
     bool force = arguments.force;
