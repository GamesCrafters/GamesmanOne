--- conflicted
+++ resolved
@@ -347,7 +347,6 @@
     return false;
 }
 
-<<<<<<< HEAD
 static int NumSymmetries(void) { return (board_rows == board_cols) ? 8 : 4; }
 
 static Position QuixoDoSymmetry(Tier tier, const char *original_board,
@@ -360,30 +359,6 @@
     }
 
     return GenericHashHashLabel(tier, symmetry_board, 1);
-=======
-static void Rotate90(int* dest, int* src) {
-    /* Rotate the board 90 degrees clockwise, 
-       and store resulting board in dest */
-    for (int r = 0; r < kBoardRowsMax; r++) {
-        for (int c = 0; c < kBoardColsMax; c++) {
-            int newr = c;
-            int newc = kBoardRowsMax - r - 1;
-            dest[newr * kBoardRowsMax + newc] = src[r * kBoardColsMax + c];
-        }
-    }
-}
-
-static void Mirror(int* dest, int* src) {
-    /* Reflect the board across the middle column.
-       and store resulting board in dest */
-    for (int r = 0; r < kBoardRowsMax; r++) {
-        for (int c = 0; c < kBoardColsMax; c++) {
-            int newr = r;
-            int newc = kBoardColsMax - c - 1;
-            dest[newr * kBoardColsMax + newc] = src[r * kBoardColsMax + c];
-        }
-    }
->>>>>>> 8bd0b4d4
 }
 
 static Position QuixoGetCanonicalPosition(TierPosition tier_position) {
@@ -513,6 +488,30 @@
     *num_o = tier;
 }
 
+/* Rotates the SRC board 90 degrees clockwise and stores resulting board in
+ * DEST, assuming both are of dimensions board_rows by board_cols. */
+static void Rotate90(int *dest, int *src) {
+    for (int r = 0; r < board_rows; r++) {
+        for (int c = 0; c < board_cols; c++) {
+            int new_r = c;
+            int new_c = board_rows - r - 1;
+            dest[new_r * board_rows + new_c] = src[r * board_cols + c];
+        }
+    }
+}
+
+/* Reflects the SRC board across the middle column and stores resulting board in
+ * DEST, assuming both are of dimensions board_rows by board_cols. */
+static void Mirror(int *dest, int *src) {
+    for (int r = 0; r < board_rows; r++) {
+        for (int c = 0; c < board_cols; c++) {
+            int new_r = r;
+            int new_c = board_cols - c - 1;
+            dest[new_r * board_cols + new_c] = src[r * board_cols + c];
+        }
+    }
+}
+
 static void QuixoInitSymmMatrix() {
     int board_size = GetBoardSize();
     assert(board_size <= kBoardSizeMax);
