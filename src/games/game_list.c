--- conflicted
+++ resolved
@@ -34,12 +34,9 @@
 
 #include "games/dshogi/dshogi.h"
 #include "games/fsvp/fsvp.h"
-<<<<<<< HEAD
+#include "games/gates/gates.h"
 #include "games/gobblet/gobblet_gobblers.h"
-=======
-#include "games/gates/gates.h"
 #include "games/kaooa/kaooa.h"
->>>>>>> 4b02563b
 #include "games/mallqueenschess/mallqueenschess.h"
 #include "games/mttt/mttt.h"
 #include "games/mtttier/mtttier.h"
@@ -51,11 +48,7 @@
 // NULL-terminated.
 
 const Game *const kAllGames[] = {
-<<<<<<< HEAD
-    &kTeeko, &kDobutsuShogi,    &kQuixo,           &kFsvp, &kMtttier,
-    &kMttt,  &kMallqueenschess, &kGobbletGobblers, NULL,
-=======
-    &kNeutron, &kGates,   &kTeeko, &kDobutsuShogi,    &kQuixo,
-    &kFsvp,    &kMtttier, &kMttt,  &kMallqueenschess, &kMkaooa, NULL,
->>>>>>> 4b02563b
+    &kGobbletGobblers, &kNeutron, &kGates,   &kTeeko, &kDobutsuShogi,
+    &kQuixo,           &kFsvp,    &kMtttier, &kMttt,  &kMallqueenschess,
+    &kMkaooa,          NULL,
 };